--- conflicted
+++ resolved
@@ -133,13 +133,8 @@
     #set a threshold for selecting which voxels have density
     #say, some low percent of the maximum
     #this becomes important for estimating solvent content
-<<<<<<< HEAD
-    support[rho>0.334*dV] = True
-    #rho[~support] = 0
-=======
     support[rho>=args.solv*dV] = True
     rho[~support] = 0
->>>>>>> 74b54b08
     #scale map to total number of electrons while still in vacuum
     #to adjust for some small fraction of electrons just flattened
     rho *= np.sum(pdb.nelectrons) / rho.sum()
